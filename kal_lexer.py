--- conflicted
+++ resolved
@@ -26,16 +26,9 @@
     VAR = -11
 
     # operators
-<<<<<<< HEAD
     OPERATOR = -12  # unknown character
     BINARY = -13
     UNARY = -14
-=======
-    OPERATOR = -11  # unknown character
-    BINARY = -12
-    UNARY = -13
-    VAR = -14
->>>>>>> dbdc7499
 
 
 Token = namedtuple(typename="Token", field_names=["type", "value"])
@@ -52,7 +45,6 @@
     "var": Token(TokenType.VAR, value="var"),
     "binary": Token(TokenType.BINARY, value="binary"),
     "unary": Token(TokenType.UNARY, value="unary"),
-    "var": Token(TokenType.VAR, value="var"),
 }
 assert all([kw_key == kw.value for kw_key, kw in keywords.items()])
 assert len(kw_types := [kw.type for kw in keywords.values()]) == len(set(kw_types))
