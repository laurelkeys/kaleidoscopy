from typing import Any, Dict, List

import llvmlite.ir as ir

import kal_ast
import kal_ops


class GenerateCodeError(Exception):
    pass


# NOTE Kaleidoscope uses double precision floating point for all values
ZERO = FALSE = ir.Constant(ir.DoubleType(), 0.0)
ONE = TRUE = ir.Constant(ir.DoubleType(), 1.0)

# NOTE fcmp_ordered means that neither operand can be a QNAN (quite NaN)
# NOTE fcmp_unordered means that either operand may be a QNAN (quite NaN)


class LLVMCodeGenerator:
    """ Node visitor class that generates LLVM IR code.

        Note: each `_emit_<Node>()` method should return an appropriate `ir.Value`.
    """

    def __init__(self):
        # Top-level container of all other LLVM IR objects
        self.module: ir.Module = ir.Module()

        # Current IR builder
        self.builder: ir.IRBuilder = None

<<<<<<< HEAD
        # Manages a symbol table while a function is being visited
        # NOTE Maps variable names to values which represent its address (alloca)
        self.symtab: Dict[str, ir.AllocaInstr] = {}
=======
        # Manages a symbol table while a function is being code generated
        # Maps var names to its address slot (allocated on the stack with alloca)
        self.func_symtab: Dict[str, ir.AllocaInstr] = {}
>>>>>>> dbdc7499

    def generate_code(self, node: kal_ast.Node):
        assert isinstance(node, (kal_ast.Prototype, kal_ast.Function))
        return self._emit(node)

    def __alloca(self, var_name: str) -> ir.AllocaInstr:
        """ Create an alloca instruction in the entry block of the current function. """
        with self.builder.goto_entry_block():
            var_addr = self.builder.alloca(typ=ir.DoubleType(), size=None, name=var_name)
        return var_addr

    def _emit(self, node: kal_ast.Node) -> Any:
        """ Visit an AST node and emit its corresponding LLVM IR. """
        method = f"_emit_{node.__class__.__name__}"
        visitor = getattr(self, method)
        return visitor(node)

<<<<<<< HEAD
    def __create_entry_block_alloca(self, mut_var_name: str) -> ir.AllocaInstr:
        # Create an alloca instruction in the entry block of the current function
        with self.builder.goto_entry_block():
            alloca = self.builder.alloca(typ=ir.DoubleType(), size=None, name=mut_var_name)
        return alloca
        ## builder = ir.IRBuilder()
        ## builder.position_at_start(block=self.builder.function.entry_basic_block)
        ## return builder.alloca(typ=ir.DoubleType(), size=None, name=mut_var_name)

    def _visit_NumberExpr(self, node: kal_ast.NumberExpr) -> ir.Value:
        return ir.Constant(ir.DoubleType(), float(node.val))

    def _visit_VariableExpr(self, node: kal_ast.VariableExpr) -> ir.Value:
        if (value_addr := self.symtab.get(node.name)) is not None:
            return self.builder.load(ptr=value_addr, name=node.name)  # load the value
        raise GenerateCodeError(f"Unknown variable name '{node.name}'")

    def __visit_BinaryExpr_for_assignment(self, node: kal_ast.BinaryExpr) -> ir.Value:
        if not isinstance(node.lhs, kal_ast.VariableExpr):
            raise GenerateCodeError("The LHS of the assignment operator '=' must be a variable")
        rhs = self._visit(node.rhs)
        lhs_addr = self.symtab[node.lhs.name]
        self.builder.store(value=rhs, ptr=lhs_addr)
        return rhs

    def _visit_BinaryExpr(self, node: kal_ast.BinaryExpr) -> ir.Value:
        # NOTE assignment is handled as a special case
        if node.op == "=":
            return self.__visit_BinaryExpr_for_assignment(node)

        lhs = self._visit(node.lhs)
        rhs = self._visit(node.rhs)
=======
    def _emit_NumberExpr(self, node: kal_ast.NumberExpr) -> ir.Value:
        return ir.Constant(ir.DoubleType(), float(node.val))

    def _emit_VariableExpr(self, node: kal_ast.VariableExpr) -> ir.Value:
        if (var_addr := self.func_symtab.get(node.name)) is not None:
            return self.builder.load(ptr=var_addr, name=node.name)

        raise GenerateCodeError(f"Unknown variable name '{node.name}'")

    def _emit_BinaryExpr(self, node: kal_ast.BinaryExpr) -> ir.Value:
        # Assignment is handled as a special case
        if node.op == "=":
            if not isinstance(node.lhs, kal_ast.VariableExpr):
                raise GenerateCodeError(f"The LHS of '=' must be a variable")

            lhs_addr = self.func_symtab[node.lhs.name]
            rhs_value = self._emit(node.rhs)
            self.builder.store(value=rhs_value, ptr=lhs_addr)

            return rhs_value

        lhs = self._emit(node.lhs)
        rhs = self._emit(node.rhs)
>>>>>>> dbdc7499

        if node.op == "+":
            return self.builder.fadd(lhs, rhs, name="addtmp")
        elif node.op == "-":
            return self.builder.fsub(lhs, rhs, name="subtmp")
        elif node.op == "*":
            return self.builder.fmul(lhs, rhs, name="multmp")
        elif node.op == "<":
            # Convert unsigned int 0 or 1 (bool) to double 0.0 or 1.0
            return self.builder.uitofp(
                self.builder.fcmp_unordered("<", lhs, rhs, name="cmptmp"),
                ir.DoubleType(),
                name="booltmp",
            )
        elif (user_def_bin_op_fn := self.module.globals.get(f"binary{node.op}")) is not None:
            # User-defined binary operator
            return self.builder.call(fn=user_def_bin_op_fn, args=[lhs, rhs], name="binop")

        raise GenerateCodeError(f"Unknown binary operator '{node.op}'")

    def _emit_UnaryExpr(self, node: kal_ast.UnaryExpr) -> ir.Value:
        operand = self._emit(node.operand)

        # NOTE there are no pre-defined unary operators (unlike with binary operators)
        if (user_def_un_op_fn := self.module.globals.get(f"unary{node.op}")) is not None:
            # User-defined unary operator
            return self.builder.call(fn=user_def_un_op_fn, args=[operand], name="unop")

        raise GenerateCodeError(f"Unknown unary operator '{node.op}'")

    def _emit_VarInExpr(self, node: kal_ast.VarInExpr) -> ir.Value:
        old_bindings = {}

        # Register all variables and emit their inits before adding them to scope
        # NOTE this prevents the initializer from referencing the variable itself
        for name, init in node.var_names:
            init_value = ZERO if init is None else self._emit(init)
            var_addr = self.__alloca(var_name=name)
            self.builder.store(value=init_value, ptr=var_addr)

            # Remember shadowed variable bindings so we can restore them
            old_bindings[name] = self.func_symtab.get(name)
            self.func_symtab[name] = var_addr

        # Generate code for the body, now that all vars are in scope
        body_value = self._emit(node.body_expr)

        # Pop var/in variables from scope
        for name, _ in node.var_names:
            if (old_binding := old_bindings[name]) is not None:
                self.func_symtab[name] = old_binding
            else:
                del self.func_symtab[name]

        return body_value

    def _emit_IfExpr(self, node: kal_ast.IfExpr) -> ir.Value:
        # Create basic blocks in the current function to express the control flow
        then_bb = self.builder.function.append_basic_block("then")
        else_bb = self.builder.function.append_basic_block("else")
        merge_bb = self.builder.function.append_basic_block("endif")

        # Emit the comparison value and branch to either then_bb or else_bb depending on it
        cond_value = self._emit(node.cond_expr)
        self.builder.cbranch(
            cond=self.builder.fcmp_ordered("!=", cond_value, FALSE, name="ifcond"),
            truebr=then_bb,
            falsebr=else_bb,
        )

        # NOTE emission of then_value/else_value can modify the current basic block, so we
        # update then_bb/else_bb for PHI to remember which block the 'then'/'else' ends in

        # Emit the 'then' block
        self.builder.position_at_start(block=then_bb)
        then_value = self._emit(node.then_expr)
        self.builder.branch(target=merge_bb)  # branch to 'endif' after executing 'then'
        then_bb = self.builder.block

        # Emit the 'else' block
        self.builder.position_at_start(block=else_bb)
        else_value = self._emit(node.else_expr)
        self.builder.branch(target=merge_bb)  # branch to 'endif' after executing 'else'
        else_bb = self.builder.block

<<<<<<< HEAD
        # Emit the merge ("endif") block
        self.builder.function.basic_blocks.append(merge_bb)
=======
        # Emit the merge ('endif') block
>>>>>>> dbdc7499
        self.builder.position_at_start(block=merge_bb)
        phi: ir.PhiInstr = self.builder.phi(typ=ir.DoubleType(), name="iftmp")
        phi.add_incoming(value=then_value, block=then_bb)
        phi.add_incoming(value=else_value, block=else_bb)
        return phi

<<<<<<< HEAD
    def _visit_ForExpr(self, node: kal_ast.ForExpr) -> ir.Value:
        # Create an alloca for the loop (induction) variable in the entry block
        loop_var_addr = self.__create_entry_block_alloca(mut_var_name=node.id_name)

        # Emit the initializer code first, without the loop variable in scope
        init_value = self._visit(node.init_expr)
=======
    def _emit_ForExpr(self, node: kal_ast.ForExpr) -> ir.Value:
        # Create an alloca for the induction variable in the entry block of the current function
        var_addr = self.__alloca(var_name=node.id_name)

        # Emit the initializer code first, without the loop variable in scope, and store its value in the alloca
        init_value = self._emit(node.init_expr)
        self.builder.store(value=init_value, ptr=var_addr)
>>>>>>> dbdc7499

        # Store the value into the alloca
        self.builder.store(value=init_value, ptr=loop_var_addr)

        # Make the new basic block for the loop header, inserting it after the current block
<<<<<<< HEAD
        ## preheader_bb = self.builder.block
        loop_body_bb = ir.Block(self.builder.function, "loopbody")
        self.builder.function.basic_blocks.append(loop_body_bb)
=======
        loop_body_bb = self.builder.function.append_basic_block("loopbody")
>>>>>>> dbdc7499

        # Insert an explicit fall through from the current block to loop_body_bb, then start insertion into it
        self.builder.branch(target=loop_body_bb)
        self.builder.position_at_start(block=loop_body_bb)

<<<<<<< HEAD
        ## # Start the PHI node with an entry for init_value
        ## phi: ir.PhiInstr = self.builder.phi(typ=ir.DoubleType(), name=node.id_name)
        ## phi.add_incoming(value=init_value, block=preheader_bb)

        # Within the loop, the loop variable is defined equal to the PHI node
        # If it shadows an existing variable, we have to restore it, so we save it now
        ## old_value = self.symtab.get(node.id_name)
        ## self.symtab[node.id_name] = phi
        old_value = self.symtab.get(node.id_name)
        self.symtab[node.id_name] = loop_var_addr
=======
        # Within the loop, the variable refers to the stack slot allocated with alloca
        # NOTE if it shadows an existing variable, we have to restore it, so we save it now
        old_var_addr = self.func_symtab.get(node.id_name)
        self.func_symtab[node.id_name] = var_addr
>>>>>>> dbdc7499

        # Emit the body of the loop
        # NOTE this, like any other expr, can change the current BB
        _body_value = self._emit(node.body_expr)  # NOTE we ignore the computed value

        # Compute the end-loop condition and convert it
        cond_value = self.builder.fcmp_ordered(
            "!=", self._emit(node.cond_expr), FALSE, name="loopcond"
        )

<<<<<<< HEAD
        ## next_loop_var_value = self.builder.fadd(phi, step_value, "nextloopvar")
=======
        # Emit the step value (if not specified, use 1.0)
        step_value = ONE if node.step_expr is None else self._emit(node.step_expr)
>>>>>>> dbdc7499

        # Reload, increment, and restore the alloca
        # This handles the case where the body of the loop mutates the variable
        curr_var_value = self.builder.load(ptr=var_addr, name=node.id_name)
        next_var_value = self.builder.fadd(curr_var_value, step_value, name="nextloopvar")
        self.builder.store(value=next_var_value, ptr=var_addr)

<<<<<<< HEAD
        # Reload, increment, and restore the alloca
        # NOTE This handles the case where the body of the loop mutates the variable
        curr_loop_var_value = self.builder.load(ptr=loop_var_addr, name=node.id_name)
        next_loop_var_value = self.builder.fadd(curr_loop_var_value, step_value, "nextloopvar")
        self.builder.store(value=next_loop_var_value, ptr=loop_var_addr)

        # Create the "after loop" block and insert it
        ## loop_end_bb = self.builder.block
        after_loop_bb = ir.Block(self.builder.function, "endfor")
        self.builder.function.basic_blocks.append(after_loop_bb)
=======
        # Create the "after loop" block ('endfor') and insert it
        after_loop_bb = self.builder.function.append_basic_block("endfor")
>>>>>>> dbdc7499

        # Insert a conditional branch in the end of the loop
        self.builder.cbranch(
            cond_value, truebr=loop_body_bb, falsebr=after_loop_bb,
        )

        # Any new code will be inserted in after_loop_bb
        self.builder.position_at_start(block=after_loop_bb)

<<<<<<< HEAD
        ## # Add a new entry to the PHI node for the backedge
        ## phi.add_incoming(value=next_loop_var_value, block=loop_end_bb)

=======
>>>>>>> dbdc7499
        # Remove the loop variable from the symbol table
        if old_var_addr is None:
            del self.func_symtab[node.id_name]
        else:
            self.func_symtab[node.id_name] = old_var_addr  # restore the shadowed variable

        return ZERO  # NOTE the 'for' expression always returns 0.0

<<<<<<< HEAD
    def _visit_VarExpr(self, node: kal_ast.VarExpr) -> ir.Value:
        old_bindings: List[ir.AllocaInstr] = []
        for name, init in node.vars_init_list:
            # Emit the initializer before adding the variable to scope, to
            # prevent the initializer from referencing the variable itself
            init_value = (
                self._visit(init) if init is not None else ir.Constant(ir.DoubleType(), 0.0)
            )

            var_addr = self.__create_entry_block_alloca(mut_var_name=name)
            self.builder.store(value=init_value, ptr=var_addr)

            # We'll shadow this variable name in the symbol table now,
            # so remember the old binding to restore it once we finish
            old_bindings.append(self.symtab.get(name))
            self.symtab[name] = var_addr

        # Generate code for the body now that all vars are in scope
        body_value = self._visit(node.body)

        # Restore the old (shadowed) variables bindings
        for i, (name, _) in enumerate(node.vars_init_list):
            if old_bindings[i] is not None:
                self.symtab[name] = old_bindings[i]
            else:
                del self.symtab[name]

        return body_value

    def _visit_CallExpr(self, node: kal_ast.CallExpr) -> ir.Value:
=======
    def _emit_CallExpr(self, node: kal_ast.CallExpr) -> ir.Value:
>>>>>>> dbdc7499
        # Look up the name in the global module table
        callee_fn = self.module.globals.get(node.callee)

        if not isinstance(callee_fn, ir.Function):
            raise GenerateCodeError(f"Call to unknown function '{node.callee}'")
        elif len(callee_fn.args) != len(node.args):
            raise GenerateCodeError(f"Call argument length mismatch for '{node.callee}'")

        return self.builder.call(
            fn=callee_fn, args=[self._emit(arg) for arg in node.args], name="calltmp"
        )

    def _emit_Prototype(self, node: kal_ast.Prototype) -> ir.Value:
        fn_name = node.name
        fn_type = ir.FunctionType(
            return_type=ir.DoubleType(), args=[ir.DoubleType() for _ in range(len(node.params))],
        )

        if (fn := self.module.globals.get(fn_name)) is None:
            # Create a new function and name its arguments
            fn = ir.Function(module=self.module, ftype=fn_type, name=fn_name)
            for arg, arg_name in zip(fn.args, node.params):
                arg.name = arg_name

        elif not isinstance(fn, ir.Function):
            raise GenerateCodeError(f"Function/global name collision '{fn_name}'")
        elif not fn.is_declaration:
            raise GenerateCodeError(f"Redefinition of '{fn_name}'")
        elif len(fn.function_type.args) != len(fn_type.args):
            raise GenerateCodeError(f"Definition of '{fn_name}' with wrong argument count")

        return fn

    def _emit_Function(self, node: kal_ast.Function) -> ir.Value:
        # Reset func_symtab and create the function skeleton from the prototype
        # NOTE prototype generation pre-populates the symbol table with arguments
        self.func_symtab = {}
        fn: ir.Function = self._emit(node.proto)

        # Create a new basic block to start insertion into
        bb_entry = fn.append_basic_block(name="entry")
        self.builder = ir.IRBuilder(block=bb_entry)

<<<<<<< HEAD
        # Record function arguments in the symbol table
        for i, arg in enumerate(fn.args):
            arg.name = node.proto.params[i]

            # Store the initial value for this parameter into its alloca
            arg_addr = self.__create_entry_block_alloca(mut_var_name=arg.name)
            self.builder.store(value=arg, ptr=arg_addr)

            # Register the alloca as the memory location for the argument
            assert arg.name not in self.symtab
            self.symtab[arg.name] = arg_addr
=======
        # Add the function arguments to the symbol table and create their allocas
        for arg in fn.args:
            arg_addr = self.__alloca(var_name=arg.name)
            self.builder.store(value=arg, ptr=arg_addr)
            assert arg.name not in self.func_symtab
            self.func_symtab[arg.name] = arg_addr
>>>>>>> dbdc7499

        # Finish off the function
        fn_return_value: ir.Value = self._emit(node.body)
        self.builder.ret(value=fn_return_value)

        return fn<|MERGE_RESOLUTION|>--- conflicted
+++ resolved
@@ -1,4 +1,4 @@
-from typing import Any, Dict, List
+from typing import Any, Dict
 
 import llvmlite.ir as ir
 
@@ -31,15 +31,9 @@
         # Current IR builder
         self.builder: ir.IRBuilder = None
 
-<<<<<<< HEAD
-        # Manages a symbol table while a function is being visited
-        # NOTE Maps variable names to values which represent its address (alloca)
-        self.symtab: Dict[str, ir.AllocaInstr] = {}
-=======
         # Manages a symbol table while a function is being code generated
         # Maps var names to its address slot (allocated on the stack with alloca)
         self.func_symtab: Dict[str, ir.AllocaInstr] = {}
->>>>>>> dbdc7499
 
     def generate_code(self, node: kal_ast.Node):
         assert isinstance(node, (kal_ast.Prototype, kal_ast.Function))
@@ -57,40 +51,6 @@
         visitor = getattr(self, method)
         return visitor(node)
 
-<<<<<<< HEAD
-    def __create_entry_block_alloca(self, mut_var_name: str) -> ir.AllocaInstr:
-        # Create an alloca instruction in the entry block of the current function
-        with self.builder.goto_entry_block():
-            alloca = self.builder.alloca(typ=ir.DoubleType(), size=None, name=mut_var_name)
-        return alloca
-        ## builder = ir.IRBuilder()
-        ## builder.position_at_start(block=self.builder.function.entry_basic_block)
-        ## return builder.alloca(typ=ir.DoubleType(), size=None, name=mut_var_name)
-
-    def _visit_NumberExpr(self, node: kal_ast.NumberExpr) -> ir.Value:
-        return ir.Constant(ir.DoubleType(), float(node.val))
-
-    def _visit_VariableExpr(self, node: kal_ast.VariableExpr) -> ir.Value:
-        if (value_addr := self.symtab.get(node.name)) is not None:
-            return self.builder.load(ptr=value_addr, name=node.name)  # load the value
-        raise GenerateCodeError(f"Unknown variable name '{node.name}'")
-
-    def __visit_BinaryExpr_for_assignment(self, node: kal_ast.BinaryExpr) -> ir.Value:
-        if not isinstance(node.lhs, kal_ast.VariableExpr):
-            raise GenerateCodeError("The LHS of the assignment operator '=' must be a variable")
-        rhs = self._visit(node.rhs)
-        lhs_addr = self.symtab[node.lhs.name]
-        self.builder.store(value=rhs, ptr=lhs_addr)
-        return rhs
-
-    def _visit_BinaryExpr(self, node: kal_ast.BinaryExpr) -> ir.Value:
-        # NOTE assignment is handled as a special case
-        if node.op == "=":
-            return self.__visit_BinaryExpr_for_assignment(node)
-
-        lhs = self._visit(node.lhs)
-        rhs = self._visit(node.rhs)
-=======
     def _emit_NumberExpr(self, node: kal_ast.NumberExpr) -> ir.Value:
         return ir.Constant(ir.DoubleType(), float(node.val))
 
@@ -114,7 +74,6 @@
 
         lhs = self._emit(node.lhs)
         rhs = self._emit(node.rhs)
->>>>>>> dbdc7499
 
         if node.op == "+":
             return self.builder.fadd(lhs, rhs, name="addtmp")
@@ -200,26 +159,13 @@
         self.builder.branch(target=merge_bb)  # branch to 'endif' after executing 'else'
         else_bb = self.builder.block
 
-<<<<<<< HEAD
-        # Emit the merge ("endif") block
-        self.builder.function.basic_blocks.append(merge_bb)
-=======
         # Emit the merge ('endif') block
->>>>>>> dbdc7499
         self.builder.position_at_start(block=merge_bb)
         phi: ir.PhiInstr = self.builder.phi(typ=ir.DoubleType(), name="iftmp")
         phi.add_incoming(value=then_value, block=then_bb)
         phi.add_incoming(value=else_value, block=else_bb)
         return phi
 
-<<<<<<< HEAD
-    def _visit_ForExpr(self, node: kal_ast.ForExpr) -> ir.Value:
-        # Create an alloca for the loop (induction) variable in the entry block
-        loop_var_addr = self.__create_entry_block_alloca(mut_var_name=node.id_name)
-
-        # Emit the initializer code first, without the loop variable in scope
-        init_value = self._visit(node.init_expr)
-=======
     def _emit_ForExpr(self, node: kal_ast.ForExpr) -> ir.Value:
         # Create an alloca for the induction variable in the entry block of the current function
         var_addr = self.__alloca(var_name=node.id_name)
@@ -227,41 +173,18 @@
         # Emit the initializer code first, without the loop variable in scope, and store its value in the alloca
         init_value = self._emit(node.init_expr)
         self.builder.store(value=init_value, ptr=var_addr)
->>>>>>> dbdc7499
-
-        # Store the value into the alloca
-        self.builder.store(value=init_value, ptr=loop_var_addr)
 
         # Make the new basic block for the loop header, inserting it after the current block
-<<<<<<< HEAD
-        ## preheader_bb = self.builder.block
-        loop_body_bb = ir.Block(self.builder.function, "loopbody")
-        self.builder.function.basic_blocks.append(loop_body_bb)
-=======
         loop_body_bb = self.builder.function.append_basic_block("loopbody")
->>>>>>> dbdc7499
 
         # Insert an explicit fall through from the current block to loop_body_bb, then start insertion into it
         self.builder.branch(target=loop_body_bb)
         self.builder.position_at_start(block=loop_body_bb)
 
-<<<<<<< HEAD
-        ## # Start the PHI node with an entry for init_value
-        ## phi: ir.PhiInstr = self.builder.phi(typ=ir.DoubleType(), name=node.id_name)
-        ## phi.add_incoming(value=init_value, block=preheader_bb)
-
-        # Within the loop, the loop variable is defined equal to the PHI node
-        # If it shadows an existing variable, we have to restore it, so we save it now
-        ## old_value = self.symtab.get(node.id_name)
-        ## self.symtab[node.id_name] = phi
-        old_value = self.symtab.get(node.id_name)
-        self.symtab[node.id_name] = loop_var_addr
-=======
         # Within the loop, the variable refers to the stack slot allocated with alloca
         # NOTE if it shadows an existing variable, we have to restore it, so we save it now
         old_var_addr = self.func_symtab.get(node.id_name)
         self.func_symtab[node.id_name] = var_addr
->>>>>>> dbdc7499
 
         # Emit the body of the loop
         # NOTE this, like any other expr, can change the current BB
@@ -272,12 +195,8 @@
             "!=", self._emit(node.cond_expr), FALSE, name="loopcond"
         )
 
-<<<<<<< HEAD
-        ## next_loop_var_value = self.builder.fadd(phi, step_value, "nextloopvar")
-=======
         # Emit the step value (if not specified, use 1.0)
         step_value = ONE if node.step_expr is None else self._emit(node.step_expr)
->>>>>>> dbdc7499
 
         # Reload, increment, and restore the alloca
         # This handles the case where the body of the loop mutates the variable
@@ -285,21 +204,8 @@
         next_var_value = self.builder.fadd(curr_var_value, step_value, name="nextloopvar")
         self.builder.store(value=next_var_value, ptr=var_addr)
 
-<<<<<<< HEAD
-        # Reload, increment, and restore the alloca
-        # NOTE This handles the case where the body of the loop mutates the variable
-        curr_loop_var_value = self.builder.load(ptr=loop_var_addr, name=node.id_name)
-        next_loop_var_value = self.builder.fadd(curr_loop_var_value, step_value, "nextloopvar")
-        self.builder.store(value=next_loop_var_value, ptr=loop_var_addr)
-
-        # Create the "after loop" block and insert it
-        ## loop_end_bb = self.builder.block
-        after_loop_bb = ir.Block(self.builder.function, "endfor")
-        self.builder.function.basic_blocks.append(after_loop_bb)
-=======
         # Create the "after loop" block ('endfor') and insert it
         after_loop_bb = self.builder.function.append_basic_block("endfor")
->>>>>>> dbdc7499
 
         # Insert a conditional branch in the end of the loop
         self.builder.cbranch(
@@ -309,12 +215,6 @@
         # Any new code will be inserted in after_loop_bb
         self.builder.position_at_start(block=after_loop_bb)
 
-<<<<<<< HEAD
-        ## # Add a new entry to the PHI node for the backedge
-        ## phi.add_incoming(value=next_loop_var_value, block=loop_end_bb)
-
-=======
->>>>>>> dbdc7499
         # Remove the loop variable from the symbol table
         if old_var_addr is None:
             del self.func_symtab[node.id_name]
@@ -323,40 +223,7 @@
 
         return ZERO  # NOTE the 'for' expression always returns 0.0
 
-<<<<<<< HEAD
-    def _visit_VarExpr(self, node: kal_ast.VarExpr) -> ir.Value:
-        old_bindings: List[ir.AllocaInstr] = []
-        for name, init in node.vars_init_list:
-            # Emit the initializer before adding the variable to scope, to
-            # prevent the initializer from referencing the variable itself
-            init_value = (
-                self._visit(init) if init is not None else ir.Constant(ir.DoubleType(), 0.0)
-            )
-
-            var_addr = self.__create_entry_block_alloca(mut_var_name=name)
-            self.builder.store(value=init_value, ptr=var_addr)
-
-            # We'll shadow this variable name in the symbol table now,
-            # so remember the old binding to restore it once we finish
-            old_bindings.append(self.symtab.get(name))
-            self.symtab[name] = var_addr
-
-        # Generate code for the body now that all vars are in scope
-        body_value = self._visit(node.body)
-
-        # Restore the old (shadowed) variables bindings
-        for i, (name, _) in enumerate(node.vars_init_list):
-            if old_bindings[i] is not None:
-                self.symtab[name] = old_bindings[i]
-            else:
-                del self.symtab[name]
-
-        return body_value
-
-    def _visit_CallExpr(self, node: kal_ast.CallExpr) -> ir.Value:
-=======
     def _emit_CallExpr(self, node: kal_ast.CallExpr) -> ir.Value:
->>>>>>> dbdc7499
         # Look up the name in the global module table
         callee_fn = self.module.globals.get(node.callee)
 
@@ -400,26 +267,12 @@
         bb_entry = fn.append_basic_block(name="entry")
         self.builder = ir.IRBuilder(block=bb_entry)
 
-<<<<<<< HEAD
-        # Record function arguments in the symbol table
-        for i, arg in enumerate(fn.args):
-            arg.name = node.proto.params[i]
-
-            # Store the initial value for this parameter into its alloca
-            arg_addr = self.__create_entry_block_alloca(mut_var_name=arg.name)
-            self.builder.store(value=arg, ptr=arg_addr)
-
-            # Register the alloca as the memory location for the argument
-            assert arg.name not in self.symtab
-            self.symtab[arg.name] = arg_addr
-=======
         # Add the function arguments to the symbol table and create their allocas
         for arg in fn.args:
             arg_addr = self.__alloca(var_name=arg.name)
             self.builder.store(value=arg, ptr=arg_addr)
             assert arg.name not in self.func_symtab
             self.func_symtab[arg.name] = arg_addr
->>>>>>> dbdc7499
 
         # Finish off the function
         fn_return_value: ir.Value = self._emit(node.body)
