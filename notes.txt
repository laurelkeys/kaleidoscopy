We use global variables for simplicity [[IdentifierStr and NumVal]], but this is not the best choice for a real language implementation :).

In Kaleidoscope, functions are typed with just a count of their arguments.
Since all values are double precision floating point, the type of each argument doesn’t need to be stored anywhere.
In a more aggressive and realistic language, the “ExprAST” class would probably have a type field.

Because errors can occur, the parser needs a way to indicate that they happened: in our parser, we return null on an error.

For the basic form of Kaleidoscope, we will only support 4 binary operators.

To start, an expression is a primary expression potentially followed by a sequence of [binop,primaryexpr] pairs.

The Builder object is a helper object that makes it easy to generate LLVM instructions.
Instances of the IRBuilder class template keep track of the current place to insert instructions and has methods to create new instructions.

TheModule is an LLVM construct that contains functions and global variables.
In many ways, it is the top-level structure that the LLVM IR uses to contain code.
It will own the memory for all of the IR that we generate, which is why the codegen() method returns a raw Value*, rather than a unique_ptr<Value>.

Code generation for function calls is quite straightforward with LLVM.
The code above initially does a function name lookup in the LLVM Module’s symbol table.
Recall that the LLVM Module is the container that holds the functions we are JIT’ing.
By giving each function the same name as what the user specifies, we can use the LLVM symbol table to resolve function names for us.

Unfortunately, no amount of local analysis will be able to detect and correct this.
This requires two transformations: reassociation of expressions (to make the add’s lexically identical)
and Common Subexpression Elimination (CSE) to delete the redundant add instruction.
Fortunately, LLVM provides a broad range of optimizations that you can use, in the form of “passes”.

LLVM provides a wide variety of optimizations that can be used in certain circumstances.
Some documentation about the various passes is available [[at http://llvm.org/docs/Passes.html]], but it isn’t very complete.
Another good source of ideas can come from looking at the passes that Clang runs to get started.
[[The ones recommended were: InstructionCombiningPass, ReassociatePass, GVNPass and CFGSimplificationPass.]]

In Kaleidoscope, every construct is an expression: there are no statements.
As such, the if/then/else expression needs to return a value like any other.
Since we’re using a mostly functional form, we’ll have it evaluate its conditional, then return the ‘then’ or ‘else’ value based on how the condition was resolved.
This is very similar to the C “?:” expression

To visualize the control flow graph, you can use a nifty feature of the LLVM ‘opt’ tool.
If you put this LLVM IR into “t.ll” and run “llvm-as < t.ll | opt -analyze -view-cfg”, a window will pop up and you’ll see this graph: [[...]].
Another way to get this is to call “F->viewCFG()” or “F->viewCFGOnly()” (where F is a “Function*”) either by inserting actual calls into the code and recompiling or by calling these in the debugger.
LLVM has many nice features for visualizing various graphs.

In practice, there are two sorts of values that float around in code written for your average imperative programming language that might need Phi nodes:
Code that involves user variables: x = 1; x = x + 1;
Values that are implicit in the structure of your AST, such as the Phi node in this case.
In Chapter 7 of this tutorial (“mutable variables”), we’ll talk about #1 in depth.
For now, just believe me that you don’t need SSA construction to handle this case.
For #2, you have the choice of using the techniques that we will describe for #1, or you can insert Phi nodes directly, if convenient.
In this case, it is really easy to generate the Phi node, so we choose to do it directly.

One interesting (and very important) aspect of the LLVM IR is that it requires all basic blocks to be “terminated” with a control flow instruction such as return or branch.
<<<<<<< HEAD
This means that all control flow, including fall throughs, must be made explicit in the LLVM IR.
If you violate this rule, the verifier will emit an error.

The ‘trick’ here is that while LLVM does require all register values to be in SSA form, it does not require (or permit) memory objects to be in SSA form.
This differs from some other compiler systems, which do try to version memory objects.
=======
This means that all control flow, including fall throughs must be made explicit in the LLVM IR.
If you violate this rule, the verifier will emit an error.

The ‘trick’ here is that while LLVM does require all register values to be in SSA form, it does not require (or permit) memory objects to be in SSA form.
>>>>>>> dbdc7499
In LLVM, instead of encoding dataflow analysis of memory into the LLVM IR, it is handled with Analysis Passes which are computed on demand.
With this in mind, the high-level idea is that we want to make a stack variable (which lives in memory, because it is on the stack) for each mutable object in a function.

In LLVM, all memory accesses are explicit with load/store instructions, and it is carefully designed not to have (or need) an “address-of” operator.

<<<<<<< HEAD
define i32 @example() {
entry:
  %X = alloca i32           ; type of %X is i32*.
  ...
  %tmp = load i32* %X       ; load the stack value %X from the stack.
  %tmp2 = add i32 %tmp, 1   ; increment it
  store i32 %tmp2, i32* %X  ; store it back
  ...

We could rewrite the example to use the alloca technique to avoid using a PHI node:
#######################
## with a PHI node ####
#######################
@G = weak global i32 0   ; type of @G is i32*
@H = weak global i32 0   ; type of @H is i32*

define i32 @test(i1 %Condition) {
entry:
  br i1 %Condition, label %cond_true, label %cond_false

cond_true:
  %X.0 = load i32* @G
  br label %cond_next

cond_false:
  %X.1 = load i32* @H
  br label %cond_next

cond_next:
  %X.2 = phi i32 [ %X.1, %cond_false ], [ %X.0, %cond_true ]
  ret i32 %X.2
}
#######################
## with alloca ########
#######################
@G = weak global i32 0   ; type of @G is i32*
@H = weak global i32 0   ; type of @H is i32*

define i32 @test(i1 %Condition) {
entry:
  %X = alloca i32           ; type of %X is i32*.
  br i1 %Condition, label %cond_true, label %cond_false

cond_true:
  %X.0 = load i32* @G
  store i32 %X.0, i32* %X   ; Update X
  br label %cond_next

cond_false:
  %X.1 = load i32* @H
  store i32 %X.1, i32* %X   ; Update X
  br label %cond_next

cond_next:
  %X.2 = load i32* %X       ; Read X
  ret i32 %X.2
}
#######################

With this, we have discovered a way to handle arbitrary mutable variables without the need to create Phi nodes at all:
1. Each mutable variable becomes a stack allocation.
2. Each read of the variable becomes a load from the stack.
3. Each update of the variable becomes a store to the stack.
4. Taking the address of a variable just uses the stack address directly.

Fortunately for us, the LLVM optimizer has a highly-tuned optimization pass named “mem2reg” that handles this case, promoting allocas like this into SSA registers, inserting Phi nodes as appropriate.
=======
[[...]] the type of the @G/@H global variables is actually “i32*” even though the variable is defined as “i32”.
What this means is that @G defines space for an i32 in the global data area, but its name actually refers to the address for that space.
Stack variables work the same way, except that instead of being declared with global variable definitions, they are declared with the LLVM alloca instruction.
>>>>>>> dbdc7499
<|MERGE_RESOLUTION|>--- conflicted
+++ resolved
@@ -51,92 +51,15 @@
 In this case, it is really easy to generate the Phi node, so we choose to do it directly.
 
 One interesting (and very important) aspect of the LLVM IR is that it requires all basic blocks to be “terminated” with a control flow instruction such as return or branch.
-<<<<<<< HEAD
-This means that all control flow, including fall throughs, must be made explicit in the LLVM IR.
-If you violate this rule, the verifier will emit an error.
-
-The ‘trick’ here is that while LLVM does require all register values to be in SSA form, it does not require (or permit) memory objects to be in SSA form.
-This differs from some other compiler systems, which do try to version memory objects.
-=======
 This means that all control flow, including fall throughs must be made explicit in the LLVM IR.
 If you violate this rule, the verifier will emit an error.
 
 The ‘trick’ here is that while LLVM does require all register values to be in SSA form, it does not require (or permit) memory objects to be in SSA form.
->>>>>>> dbdc7499
 In LLVM, instead of encoding dataflow analysis of memory into the LLVM IR, it is handled with Analysis Passes which are computed on demand.
 With this in mind, the high-level idea is that we want to make a stack variable (which lives in memory, because it is on the stack) for each mutable object in a function.
 
 In LLVM, all memory accesses are explicit with load/store instructions, and it is carefully designed not to have (or need) an “address-of” operator.
 
-<<<<<<< HEAD
-define i32 @example() {
-entry:
-  %X = alloca i32           ; type of %X is i32*.
-  ...
-  %tmp = load i32* %X       ; load the stack value %X from the stack.
-  %tmp2 = add i32 %tmp, 1   ; increment it
-  store i32 %tmp2, i32* %X  ; store it back
-  ...
-
-We could rewrite the example to use the alloca technique to avoid using a PHI node:
-#######################
-## with a PHI node ####
-#######################
-@G = weak global i32 0   ; type of @G is i32*
-@H = weak global i32 0   ; type of @H is i32*
-
-define i32 @test(i1 %Condition) {
-entry:
-  br i1 %Condition, label %cond_true, label %cond_false
-
-cond_true:
-  %X.0 = load i32* @G
-  br label %cond_next
-
-cond_false:
-  %X.1 = load i32* @H
-  br label %cond_next
-
-cond_next:
-  %X.2 = phi i32 [ %X.1, %cond_false ], [ %X.0, %cond_true ]
-  ret i32 %X.2
-}
-#######################
-## with alloca ########
-#######################
-@G = weak global i32 0   ; type of @G is i32*
-@H = weak global i32 0   ; type of @H is i32*
-
-define i32 @test(i1 %Condition) {
-entry:
-  %X = alloca i32           ; type of %X is i32*.
-  br i1 %Condition, label %cond_true, label %cond_false
-
-cond_true:
-  %X.0 = load i32* @G
-  store i32 %X.0, i32* %X   ; Update X
-  br label %cond_next
-
-cond_false:
-  %X.1 = load i32* @H
-  store i32 %X.1, i32* %X   ; Update X
-  br label %cond_next
-
-cond_next:
-  %X.2 = load i32* %X       ; Read X
-  ret i32 %X.2
-}
-#######################
-
-With this, we have discovered a way to handle arbitrary mutable variables without the need to create Phi nodes at all:
-1. Each mutable variable becomes a stack allocation.
-2. Each read of the variable becomes a load from the stack.
-3. Each update of the variable becomes a store to the stack.
-4. Taking the address of a variable just uses the stack address directly.
-
-Fortunately for us, the LLVM optimizer has a highly-tuned optimization pass named “mem2reg” that handles this case, promoting allocas like this into SSA registers, inserting Phi nodes as appropriate.
-=======
 [[...]] the type of the @G/@H global variables is actually “i32*” even though the variable is defined as “i32”.
 What this means is that @G defines space for an i32 in the global data area, but its name actually refers to the address for that space.
-Stack variables work the same way, except that instead of being declared with global variable definitions, they are declared with the LLVM alloca instruction.
->>>>>>> dbdc7499
+Stack variables work the same way, except that instead of being declared with global variable definitions, they are declared with the LLVM alloca instruction.