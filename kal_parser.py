from typing import List, Iterator, Optional

import kal_ast
import kal_ops
import kal_lexer

from kal_ops import operators, get_precedence
from kal_lexer import Lexer, Token, TokenType


class ParseError(Exception):
    pass


class Parser:
    """ Parser for the Kaleidoscope language. """

    def __init__(self):
        self.curr_tok: Token = None
        self.tokens: Iterator[Token] = None

    def __curr_tok_precedence(self) -> int:
        return get_precedence(op=self.curr_tok.value)

    def __curr_tok_is_operator(self, operator_value: str) -> bool:
        return self.curr_tok.type == TokenType.OPERATOR and self.curr_tok.value == operator_value

    def __eat_tok(self) -> Token:
        self.curr_tok = next(self.tokens)

    def __try_eat_tok(self, expected_type: TokenType, expected_value: Optional[str] = None) -> Token:
        if expected_type != self.curr_tok.type:
            raise ParseError(f"Expected '{expected_type}'")

        elif expected_type == TokenType.OPERATOR or expected_value is not None:
            if self.curr_tok.value != expected_value:
                raise ParseError(f"Expected '{expected_value}' but got '{self.curr_tok.value}'")

        self.__eat_tok()

    def parse(self, source_code: str) -> Iterator[Optional[kal_ast.Node]]:
        """ Returns the nodes of the AST representation of `source_code`. """
        self.tokens = Lexer(source_code).tokens()
        self.__eat_tok()

        while self.curr_tok.type != TokenType.EOF:
            if (top_level := self._parse_top_level()) is not None:
                yield top_level

    def _parse_top_level(self) -> Optional[kal_ast.Node]:
        """ `toplevel ::= definition
                        | external
                        | toplevelexpr
                        | ';'`
        """
        if self.__curr_tok_is_operator(";"):
            self.__eat_tok()  # ignore top-level semicolons
            return None

        elif self.curr_tok.type == TokenType.DEF:
            return self._parse_definition()

        elif self.curr_tok.type == TokenType.EXTERN:
            return self._parse_external()

        else:
            return self._parse_top_level_expr()

    def _parse_number_expr(self) -> Optional[kal_ast.Expr]:
        """ `numberexpr ::= number` """
        result = kal_ast.NumberExpr(self.curr_tok.value)
        self.__eat_tok()  # number
        return result

    def _parse_paren_expr(self) -> Optional[kal_ast.Expr]:
        """ `parenexpr ::= '(' expression ')'` """
        self.__eat_tok()  # '('
        expr = self._parse_expression()
        self.__try_eat_tok(TokenType.OPERATOR, expected_value=")")  # ')'
        return expr

    def _parse_identifier_expr(self) -> Optional[kal_ast.Expr]:
        """ `identifierexpr ::= identifier
                              |  identifier '(' expression* ')'`
        """
        id_name = self.curr_tok.value
        self.__eat_tok()  # identifier

        # Simple variable ref
        if not self.__curr_tok_is_operator("("):
            return kal_ast.VariableExpr(id_name)

        # Function call
        self.__eat_tok()  # '('
        args: List[kal_ast.Expr] = []
        if not self.__curr_tok_is_operator(")"):
            while True:
                args.append(self._parse_expression())
                if self.__curr_tok_is_operator(")"):
                    break
                self.__try_eat_tok(TokenType.OPERATOR, expected_value=",")  # ','
        self.__eat_tok()  # ')'
        return kal_ast.CallExpr(id_name, args)

    def _parse_primary(self) -> Optional[kal_ast.Expr]:
        """ `primary ::= identifierexpr
                       | numberexpr
                       | parenexpr
                       | ifexpr
                       | forexpr
                       | varexpr`
        """
        if self.curr_tok.type == TokenType.IDENTIFIER:
            return self._parse_identifier_expr()

        elif self.curr_tok.type == TokenType.NUMBER:
            return self._parse_number_expr()

        elif self.__curr_tok_is_operator("("):
            return self._parse_paren_expr()

        elif self.curr_tok.type == TokenType.IF:
            return self._parse_if_expr()

        elif self.curr_tok.type == TokenType.FOR:
            return self._parse_for_expr()

        elif self.curr_tok.type == TokenType.VAR:
            return self._parse_var_expr()

<<<<<<< HEAD
        else:
            raise ParseError(
                f"Unknown token '{self.curr_tok.value}' when expecting an expression"
            )
=======
        raise ParseError(f"Unknown token '{self.curr_tok.value}' when expecting an expression")
>>>>>>> dbdc7499

    def _parse_expression(self) -> Optional[kal_ast.Expr]:
        """ `expression ::= unary binoprhs` """
        lhs = self._parse_unary()
        # NOTE start with precedence 0, because we want to
        # bind any operator to the expression at this point
        return self._parse_bin_op_rhs(expr_prec=0, lhs=lhs)

    def _parse_bin_op_rhs(self, expr_prec: int, lhs: kal_ast.Expr) -> Optional[kal_ast.Expr]:
        """ `binoprhs ::= (<binop> unary)*`

            Note: `expr_prec` is the minimum precedence to keep going (precedence climbing).
        """
        while True:
            # If this is a binary operator that binds at least as tightly as the
            # currently parsed sub-expression, consume it, otherwise we are done
            if (curr_prec := self.__curr_tok_precedence()) < expr_prec:
                # NOTE the precedence of non-operators is defined to be -1,
                # so this condition handles cases when the expression has ended
                return lhs

            bin_op = self.curr_tok.value
            self.__eat_tok()  # <binop>
            rhs = self._parse_unary()

            # If bin_op binds less tightly with RHS than the operator
            # after RHS, let the pending operator take RHS as its LHS
            if curr_prec < (_next_prec := self.__curr_tok_precedence()):
                rhs = self._parse_bin_op_rhs(curr_prec + 1, rhs)

            # Merge LHS/RHS
            lhs = kal_ast.BinaryExpr(bin_op, lhs, rhs)

    def _parse_unary(self) -> Optional[kal_ast.Expr]:
        """ `unary ::= primary
                     | <unop> unary`
        """
        # If the current token is not an operator, it must be a primary expression
        if not self.curr_tok.type == TokenType.OPERATOR or self.curr_tok.value in ["(", ","]:
            return self._parse_primary()

        # Unary operator
        un_op = self.curr_tok.value
        self.__eat_tok()  # <unop>
        return kal_ast.UnaryExpr(op=un_op, operand=self._parse_unary())

    def _parse_if_expr(self) -> Optional[kal_ast.Expr]:
        """ `ifexpr ::= 'if' expression 'then' expression 'else' expression` """
        self.__eat_tok()  # 'if'
        cond_expr = self._parse_expression()

        self.__try_eat_tok(TokenType.THEN, expected_value="then")  # 'then'
        then_expr = self._parse_expression()

        self.__try_eat_tok(TokenType.ELSE, expected_value="else")  # 'else'
        else_expr = self._parse_expression()

        return kal_ast.IfExpr(cond_expr, then_expr, else_expr)

    def _parse_for_expr(self) -> Optional[kal_ast.Expr]:
        """ `forexpr ::= 'for' identifier '=' expression ',' expression (',' expression)? 'in' expression` """
        self.__eat_tok()  # 'for'

        id_name = self.curr_tok.value
        self.__try_eat_tok(TokenType.IDENTIFIER)  # identifier
        self.__try_eat_tok(TokenType.OPERATOR, expected_value="=")  # '='
        init_expr = self._parse_expression()

        self.__try_eat_tok(TokenType.OPERATOR, expected_value=",")  # ','
        cond_expr = self._parse_expression()

        step_expr = None  # the step value is optional
        if self.__curr_tok_is_operator(","):
            self.__eat_tok()  # ','
            step_expr = self._parse_expression()

        self.__try_eat_tok(TokenType.IN)  # 'in'
        body_expr = self._parse_expression()

        return kal_ast.ForExpr(id_name, init_expr, cond_expr, step_expr, body_expr)

    def _parse_var_expr(self) -> Optional[kal_ast.Expr]:
        """ `varexpr ::= 'var' identifier ('=' expression)?
<<<<<<< HEAD
                       | (',' identifier ('=' expression)?)* 'in' expression`
        """
        self.curr_tok = next(self.tokens)  # eat 'var'

        # At least one variable name is required
        if self.curr_tok.type != TokenType.IDENTIFIER:
            raise ParseError("Expected identifier after 'var'")

        vars_init_list = []
        while True:
            var_init = None
            var_name = self.curr_tok.value
            self.curr_tok = next(self.tokens)  # eat identifier

            # Parse the optional initializer
            if self.__curr_tok_is_operator("="):
                self.curr_tok = next(self.tokens)  # eat '='
                var_init = self._parse_expression()

            vars_init_list.append((var_name, var_init))
            if not self.__curr_tok_is_operator("="):
                break  # end of var list

            self.curr_tok = next(self.tokens)  # eat ','
            if self.curr_tok.type != TokenType.IDENTIFIER:
                raise ParseError("Expected identifier list in 'var' after ','")

        if self.curr_tok.type != TokenType.IN:
            raise ParseError("Expected 'in' keyword after 'var'")
        self.curr_tok = next(self.tokens)  # eat 'in'

        body = self._parse_expression()
        return kal_ast.VarExpr(vars_init_list, body)

    def __parse_prototype_params(self) -> List[str]:
        if not self.__curr_tok_is_operator("("):
            raise ParseError("Expected '(' in prototype")
        self.curr_tok = next(self.tokens)  # eat '('
=======
                               (',' identifier ('=' expression)?)* 'in' expression`
        """
        self.__eat_tok()  # 'var'
>>>>>>> dbdc7499

        # At least one variable name is required
        if self.curr_tok.type != TokenType.IDENTIFIER:
            raise ParseError("Expected identifier after 'var'")

        var_names = []
        while True:
            name = self.curr_tok.value
            self.__eat_tok()  # identifier
            init = None

            # Parse the name and the optional initializer
            if self.__curr_tok_is_operator("="):
                self.__eat_tok()  # '='
                init = self._parse_expression()

            var_names.append((name, init))

            # If there are no more vars, we're done
            if not self.__curr_tok_is_operator(","):
                break

            self.__eat_tok()  # ','
            if self.curr_tok.type != TokenType.IDENTIFIER:
                raise ParseError("Expected identifier in 'var' after ','")

        self.__try_eat_tok(TokenType.IN)  # 'in'
        body_expr = self._parse_expression()

        return kal_ast.VarInExpr(var_names, body_expr)

    def _parse_prototype(self) -> Optional[kal_ast.Prototype]:
        """ `prototype ::= identifier '(' identifier* ')'
                         | 'binary' LETTER number? '(' identifier identifier ')'
                         | 'unary' LETTER '(' identifier ')'`
        """
        if self.curr_tok.type == TokenType.IDENTIFIER:
            fn_name = self.curr_tok.value
            self.__eat_tok()  # identifier
            params: List[str] = self.__parse_prototype_params()
            return kal_ast.Prototype(fn_name, params)

        # User-defined operators
        elif self.curr_tok.type == TokenType.BINARY:
            return self.__parse_prototype_for_user_def_bin_op()
        elif self.curr_tok.type == TokenType.UNARY:
            return self.__parse_prototype_for_user_def_un_op()

        raise ParseError("Expected function name in prototype")

    def __parse_prototype_params(self) -> List[str]:
        """ Helper for parsing `'(' identifier* ')'`. """
        self.__try_eat_tok(TokenType.OPERATOR, expected_value="(")  # '('

        # Read the list of argument names
        params: List[str] = []
        while self.curr_tok.type == TokenType.IDENTIFIER:
            params.append(self.curr_tok.value)
            self.__eat_tok()  # identifier
        self.__try_eat_tok(TokenType.OPERATOR, expected_value=")")  # ')'

        return params

    def __parse_prototype_for_user_def_bin_op(self) -> Optional[kal_ast.Prototype]:
        """ Helper for parsing `'binary' LETTER number? '(' identifier identifier ')'`. """
        self.__eat_tok()  # 'binary'
        if self.curr_tok.type != TokenType.OPERATOR:
            raise ParseError("Expected operator after 'binary'")
        fn_name = f"binary{self.curr_tok.value}"
        self.__eat_tok()  # LETTER

        # Read the precedence, if present
        precedence = kal_ops.DEFAULT_PRECEDENCE
        if self.curr_tok.type == TokenType.NUMBER:
            precedence = int(self.curr_tok.value)
            if not (1 <= precedence <= 100):
                raise ParseError(f"Invalid precedence: {precedence} (must be in 1..100)")
            self.__eat_tok()  # number

        # As this is a new binary operator, install it
        operators[fn_name[-1]] = kal_ops.OperatorInfo(
            kal_ops.Associativity.NON, precedence  # FIXME associativty
        )

        params: List[str] = self.__parse_prototype_params()
        if len(params) != 2:
            raise ParseError("Expected binary operator to have two operands")

        return kal_ast.Prototype(fn_name, params, is_operator=True, bin_op_precedence=precedence)

    def __parse_prototype_for_user_def_un_op(self) -> Optional[kal_ast.Prototype]:
        """ Helper for parsing `'unary' LETTER '(' identifier ')'`. """
        self.__eat_tok()  # 'unary'
        if self.curr_tok.type != TokenType.OPERATOR:
            raise ParseError("Expected operator after 'unary'")
        fn_name = f"unary{self.curr_tok.value}"
        self.__eat_tok()  # LETTER

        params: List[str] = self.__parse_prototype_params()
        if len(params) != 1:
            raise ParseError("Expected unary operator to have one operand")

        return kal_ast.Prototype(fn_name, params, is_operator=True)

    def _parse_definition(self) -> Optional[kal_ast.Function]:
        """ `definition ::= 'def' prototype expression` """
        self.__eat_tok()  # 'def'
        proto = self._parse_prototype()
        expr = self._parse_expression()
        return kal_ast.Function(proto, body=expr)

    def _parse_external(self) -> Optional[kal_ast.Prototype]:
        """ `external ::= 'extern' prototype` """
        self.__eat_tok()  # 'extern'
        return self._parse_prototype()

    def _parse_top_level_expr(self) -> Optional[kal_ast.Function]:
        """ `toplevelexpr ::= expression` """
        if (expr := self._parse_expression()) is not None:
            # Make an anonymous function prototype for top-level expressions
            return kal_ast.Function.Anonymous(body=expr)
        return None<|MERGE_RESOLUTION|>--- conflicted
+++ resolved
@@ -128,14 +128,7 @@
         elif self.curr_tok.type == TokenType.VAR:
             return self._parse_var_expr()
 
-<<<<<<< HEAD
-        else:
-            raise ParseError(
-                f"Unknown token '{self.curr_tok.value}' when expecting an expression"
-            )
-=======
         raise ParseError(f"Unknown token '{self.curr_tok.value}' when expecting an expression")
->>>>>>> dbdc7499
 
     def _parse_expression(self) -> Optional[kal_ast.Expr]:
         """ `expression ::= unary binoprhs` """
@@ -219,50 +212,10 @@
 
     def _parse_var_expr(self) -> Optional[kal_ast.Expr]:
         """ `varexpr ::= 'var' identifier ('=' expression)?
-<<<<<<< HEAD
-                       | (',' identifier ('=' expression)?)* 'in' expression`
-        """
-        self.curr_tok = next(self.tokens)  # eat 'var'
-
-        # At least one variable name is required
-        if self.curr_tok.type != TokenType.IDENTIFIER:
-            raise ParseError("Expected identifier after 'var'")
-
-        vars_init_list = []
-        while True:
-            var_init = None
-            var_name = self.curr_tok.value
-            self.curr_tok = next(self.tokens)  # eat identifier
-
-            # Parse the optional initializer
-            if self.__curr_tok_is_operator("="):
-                self.curr_tok = next(self.tokens)  # eat '='
-                var_init = self._parse_expression()
-
-            vars_init_list.append((var_name, var_init))
-            if not self.__curr_tok_is_operator("="):
-                break  # end of var list
-
-            self.curr_tok = next(self.tokens)  # eat ','
-            if self.curr_tok.type != TokenType.IDENTIFIER:
-                raise ParseError("Expected identifier list in 'var' after ','")
-
-        if self.curr_tok.type != TokenType.IN:
-            raise ParseError("Expected 'in' keyword after 'var'")
-        self.curr_tok = next(self.tokens)  # eat 'in'
-
-        body = self._parse_expression()
-        return kal_ast.VarExpr(vars_init_list, body)
-
-    def __parse_prototype_params(self) -> List[str]:
-        if not self.__curr_tok_is_operator("("):
-            raise ParseError("Expected '(' in prototype")
-        self.curr_tok = next(self.tokens)  # eat '('
-=======
-                               (',' identifier ('=' expression)?)* 'in' expression`
+                               (',' identifier ('=' expression)?)*
+                         'in' expression`
         """
         self.__eat_tok()  # 'var'
->>>>>>> dbdc7499
 
         # At least one variable name is required
         if self.curr_tok.type != TokenType.IDENTIFIER:
@@ -272,9 +225,9 @@
         while True:
             name = self.curr_tok.value
             self.__eat_tok()  # identifier
+
             init = None
-
-            # Parse the name and the optional initializer
+            # Parse the optional initializer
             if self.__curr_tok_is_operator("="):
                 self.__eat_tok()  # '='
                 init = self._parse_expression()
