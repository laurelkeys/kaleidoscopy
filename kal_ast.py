--- conflicted
+++ resolved
@@ -1,10 +1,6 @@
 from __future__ import annotations
 
-<<<<<<< HEAD
-from typing import List, Tuple
-=======
 from typing import List, Tuple, Optional
->>>>>>> dbdc7499
 
 import kal_ops
 
@@ -34,14 +30,6 @@
 
     def __init__(self, val: str):
         self.val = val
-
-
-class VarExpr(Expr):
-    """ Expression class for var/in. """
-
-    def __init__(self, vars_init_list: List[Tuple[str, Expr]], body: Expr):
-        self.vars_init_list = vars_init_list
-        self.body = body
 
 
 class VariableExpr(Expr):
